{
<<<<<<< HEAD
  "version": "2.0.0",
  "tasks": [
    {
      "label": "TypeScript watch",
      "type": "typescript",
      "tsconfig": "tsconfig.json",
      "option": "watch",
      "problemMatcher": ["$tsc-watch"],
      "group": {
        "kind": "build",
        "isDefault": true
      },
      "presentation": {
        "reveal": "never",
        "revealProblems": "never",
        "panel": "shared",
        "clear": true
      },
      "runOptions": {
        "runOn": "folderOpen"
      }
    }
  ]
=======
	"version": "2.0.0",
	"tasks": [
		{
			"label": "TypeScript watch",
			"type": "shell",
			"command": "./node_modules/.bin/tsc",
			"args": [
				"--build",
				"tsconfig.build.json",
				"--watch"
			],
			"isBackground": true,
			"problemMatcher": [
				"$tsc-watch"
			],
			"presentation": {
        "group": "tsc-and-shell"
			}
		},
    {
			"label": "Shell",
			"type": "shell",
			"command": "bash",
			"args": [
				"-l",
			],
			"isBackground": true,
			"presentation": {
        "group": "tsc-and-shell"
			}
		},
    {
      "label": "TS and shell",
      "dependsOn": ["TypeScript watch", "Shell"],
      "group": {
				"kind": "build",
				"isDefault": true
			}
    }
	]
>>>>>>> bbcedd9f
}<|MERGE_RESOLUTION|>--- conflicted
+++ resolved
@@ -1,5 +1,4 @@
 {
-<<<<<<< HEAD
   "version": "2.0.0",
   "tasks": [
     {
@@ -8,61 +7,32 @@
       "tsconfig": "tsconfig.json",
       "option": "watch",
       "problemMatcher": ["$tsc-watch"],
+      "presentation": {
+        "clear": true,
+        "group": "tsc-and-shell"
+      },
+      "isBackground": true
+    },
+    {
+      "label": "Shell",
+      "type": "shell",
+      "command": "bash",
+      "args": ["-l"],
+      "isBackground": true,
+      "presentation": {
+        "group": "tsc-and-shell"
+      }
+    },
+    {
+      "label": "TS and shell",
+      "dependsOn": ["TypeScript watch", "Shell"],
       "group": {
         "kind": "build",
         "isDefault": true
-      },
-      "presentation": {
-        "reveal": "never",
-        "revealProblems": "never",
-        "panel": "shared",
-        "clear": true
       },
       "runOptions": {
         "runOn": "folderOpen"
       }
     }
   ]
-=======
-	"version": "2.0.0",
-	"tasks": [
-		{
-			"label": "TypeScript watch",
-			"type": "shell",
-			"command": "./node_modules/.bin/tsc",
-			"args": [
-				"--build",
-				"tsconfig.build.json",
-				"--watch"
-			],
-			"isBackground": true,
-			"problemMatcher": [
-				"$tsc-watch"
-			],
-			"presentation": {
-        "group": "tsc-and-shell"
-			}
-		},
-    {
-			"label": "Shell",
-			"type": "shell",
-			"command": "bash",
-			"args": [
-				"-l",
-			],
-			"isBackground": true,
-			"presentation": {
-        "group": "tsc-and-shell"
-			}
-		},
-    {
-      "label": "TS and shell",
-      "dependsOn": ["TypeScript watch", "Shell"],
-      "group": {
-				"kind": "build",
-				"isDefault": true
-			}
-    }
-	]
->>>>>>> bbcedd9f
 }
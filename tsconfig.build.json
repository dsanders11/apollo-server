--- conflicted
+++ resolved
@@ -5,26 +5,7 @@
   "files": [],
   "include": [],
   "references": [
-<<<<<<< HEAD
-    { "path": "./packages/apollo-datasource" },
-    { "path": "./packages/apollo-datasource-rest" },
-    { "path": "./packages/apollo-server" },
-    { "path": "./packages/apollo-server-azure-functions" },
-    { "path": "./packages/apollo-server-cloud-functions" },
-    { "path": "./packages/apollo-server-cloudflare" },
-    { "path": "./packages/apollo-server-core" },
-    { "path": "./packages/apollo-server-errors" },
-    { "path": "./packages/apollo-server-express" },
-    { "path": "./packages/apollo-server-fastify" },
-    { "path": "./packages/apollo-server-hapi" },
-    { "path": "./packages/apollo-server-koa" },
-    { "path": "./packages/apollo-server-lambda" },
-    { "path": "./packages/apollo-server-micro" },
-    { "path": "./packages/apollo-server-plugin-base" },
-    { "path": "./packages/apollo-server-plugin-response-cache" },
-=======
     { "path": "./tsconfig.build.esm.json" },
     { "path": "./tsconfig.build.cjs.json" },
->>>>>>> 0811da84
   ]
 }
import { addMocksToSchema } from '@graphql-tools/mock';
import { makeExecutableSchema } from '@graphql-tools/schema';
import loglevel from 'loglevel';
import {
  GraphQLSchema,
  GraphQLError,
  ValidationContext,
  FieldDefinitionNode,
  DocumentNode,
<<<<<<< HEAD
  ParseOptions,
=======
  print,
>>>>>>> cd779db7
} from 'graphql';
import resolvable, { Resolvable } from '@josephg/resolvable';
import {
  InMemoryLRUCache,
  PrefixingKeyValueCache,
} from 'apollo-server-caching';
import type {
  ApolloServerPlugin,
  GraphQLServiceContext,
  GraphQLServerListener,
  FrontendPage,
} from 'apollo-server-plugin-base';

import { GraphQLServerOptions } from './graphqlOptions';

import {
  Config,
  Context,
  ContextFunction,
  PluginDefinition,
  GraphQLService,
} from './types';

import { generateSchemaHash } from './utils/schemaHash';
import {
  processGraphQLRequest,
  GraphQLRequestContext,
  GraphQLRequest,
  APQ_CACHE_PREFIX,
} from './requestPipeline';

import { Headers } from 'apollo-server-env';
import { buildServiceDefinition } from '@apollographql/apollo-tools';
import { Logger, SchemaHash, ApolloConfig } from 'apollo-server-types';
import { cloneObject } from './runHttpQuery';
import isNodeLike from './utils/isNodeLike';
import { determineApolloConfig } from './determineApolloConfig';
import {
  ApolloServerPluginSchemaReporting,
  ApolloServerPluginSchemaReportingOptions,
  ApolloServerPluginInlineTrace,
  ApolloServerPluginUsageReporting,
  ApolloServerPluginCacheControl,
  ApolloServerPluginFrontendGraphQLPlayground,
} from './plugin';
import { InternalPluginId, pluginIsInternal } from './internalPlugin';

const NoIntrospection = (context: ValidationContext) => ({
  Field(node: FieldDefinitionNode) {
    if (node.name.value === '__schema' || node.name.value === '__type') {
      context.reportError(
        new GraphQLError(
          'GraphQL introspection is not allowed by Apollo Server, but the query contained __schema or __type. To enable introspection, pass introspection: true to ApolloServer in production',
          [node],
        ),
      );
    }
  },
});

function approximateObjectSize<T>(obj: T): number {
  return Buffer.byteLength(JSON.stringify(obj), 'utf8');
}

type SchemaDerivedData = {
  schema: GraphQLSchema;
  schemaHash: SchemaHash;
  // A store that, when enabled (default), will store the parsed and validated
  // versions of operations in-memory, allowing subsequent parses/validates
  // on the same operation to be executed immediately.
  documentStore?: InMemoryLRUCache<DocumentNode>;
};

type ServerState =
  | { phase: 'initialized with schema'; schemaDerivedData: SchemaDerivedData }
  | { phase: 'initialized with gateway'; gateway: GraphQLService }
  | { phase: 'starting'; barrier: Resolvable<void> }
  | {
      phase: 'invoking serverWillStart';
      barrier: Resolvable<void>;
      schemaDerivedData: SchemaDerivedData;
    }
  | { phase: 'failed to start'; error: Error; loadedSchema: boolean }
  | {
      phase: 'started';
      schemaDerivedData: SchemaDerivedData;
    }
  | { phase: 'stopping'; barrier: Resolvable<void> }
  | { phase: 'stopped'; stopError: Error | null };

// Throw this in places that should be unreachable (because all other cases have
// been handled, reducing the type of the argument to `never`). TypeScript will
// complain if in fact there is a valid type for the argument.
class UnreachableCaseError extends Error {
  constructor(val: never) {
    super(`Unreachable case: ${val}`);
  }
}
export class ApolloServerBase {
  private logger: Logger;
  public graphqlPath: string = '/graphql';
  public requestOptions: Partial<GraphQLServerOptions<any>> = Object.create(
    null,
  );

  private context?: Context | ContextFunction;
  private apolloConfig: ApolloConfig;
  protected plugins: ApolloServerPlugin[] = [];

  private parseOptions: ParseOptions;
  private config: Config;
  private state: ServerState;
  private toDispose = new Set<() => Promise<void>>();
  private toDisposeLast = new Set<() => Promise<void>>();
  private experimental_approximateDocumentStoreMiB: Config['experimental_approximateDocumentStoreMiB'];
  private frontendPage: FrontendPage | null = null;

  // The constructor should be universal across all environments. All environment specific behavior should be set by adding or overriding methods
  constructor(config: Config) {
    if (!config) throw new Error('ApolloServer requires options.');
    this.config = config;
    const {
      context,
      resolvers,
      schema,
      modules,
      typeDefs,
      parseOptions = {},
      introspection,
      mocks,
      mockEntireSchema,
      plugins,
      gateway,
      experimental_approximateDocumentStoreMiB,
      stopOnTerminationSignals,
      apollo,
      ...requestOptions
    } = config;

    // Setup logging facilities
    if (config.logger) {
      this.logger = config.logger;
    } else {
      // If the user didn't provide their own logger, we'll initialize one.
      const loglevelLogger = loglevel.getLogger('apollo-server');

      // We don't do much logging in Apollo Server right now.  There's a notion
      // of a `debug` flag, which changes stack traces in some error messages,
      // and adds a bit of debug logging to some plugins. `info` is primarily
      // used for startup logging in plugins. We'll default to `info` so you
      // get to see that startup logging.
      if (this.config.debug === true) {
        loglevelLogger.setLevel(loglevel.levels.DEBUG);
      } else {
        loglevelLogger.setLevel(loglevel.levels.INFO);
      }

      this.logger = loglevelLogger;
    }

    this.apolloConfig = determineApolloConfig(apollo, this.logger);

    if (gateway && (modules || schema || typeDefs || resolvers)) {
      throw new Error(
        'Cannot define both `gateway` and any of: `modules`, `schema`, `typeDefs`, or `resolvers`',
      );
    }

    this.parseOptions = parseOptions;
    this.context = context;

    // Allow tests to override process.env.NODE_ENV. As a bonus, this means
    // we're only reading the env var once in the constructor, which is faster
    // than reading it over and over as each read is a syscall. Note that an
    // explicit `__testing_nodeEnv__: undefined` overrides a set environment
    // variable!
    const nodeEnv =
      '__testing_nodeEnv__' in config
        ? config.__testing_nodeEnv__
        : process.env.NODE_ENV;
    const isDev = nodeEnv !== 'production';

    // if this is local dev, introspection should turned on
    // in production, we can manually turn introspection on by passing {
    // introspection: true } to the constructor of ApolloServer
    if (
      (typeof introspection === 'boolean' && !introspection) ||
      (introspection === undefined && !isDev)
    ) {
      const noIntro = [NoIntrospection];
      requestOptions.validationRules = requestOptions.validationRules
        ? requestOptions.validationRules.concat(noIntro)
        : noIntro;
    }

    if (!requestOptions.cache) {
      requestOptions.cache = new InMemoryLRUCache();
    }

    if (requestOptions.persistedQueries !== false) {
      const { cache: apqCache = requestOptions.cache!, ...apqOtherOptions } =
        requestOptions.persistedQueries || Object.create(null);

      requestOptions.persistedQueries = {
        cache: new PrefixingKeyValueCache(apqCache, APQ_CACHE_PREFIX),
        ...apqOtherOptions,
      };
    } else {
      // the user does not want to use persisted queries, so we remove the field
      delete requestOptions.persistedQueries;
    }

    this.requestOptions = requestOptions as GraphQLServerOptions;

    // Plugins will be instantiated if they aren't already, and this.plugins
    // is populated accordingly.
    this.ensurePluginInstantiation(plugins, isDev);

    // We handle signals if it was explicitly requested, or if we're in Node,
    // not in a test, and it wasn't explicitly turned off.
    if (
      typeof stopOnTerminationSignals === 'boolean'
        ? stopOnTerminationSignals
        : isNodeLike && nodeEnv !== 'test'
    ) {
      const signals: NodeJS.Signals[] = ['SIGINT', 'SIGTERM'];
      let receivedSignal = false;
      signals.forEach((signal) => {
        // Note: Node only started sending signal names to signal events with
        // Node v10 so we can't use that feature here.
        const handler: NodeJS.SignalsListener = async () => {
          if (receivedSignal) {
            // If we receive another SIGINT or SIGTERM while we're waiting
            // for the server to stop, just ignore it.
            return;
          }
          receivedSignal = true;
          try {
            await this.stop();
          } catch (e) {
            this.logger.error(`stop() threw during ${signal} shutdown`);
            this.logger.error(e);
            // Can't rely on the signal handlers being removed.
            process.exit(1);
          }
          // Note: this.stop will call the toDisposeLast handlers below, so at
          // this point this handler will have been removed and we can re-kill
          // ourself to die with the appropriate signal exit status. this.stop
          // takes care to call toDisposeLast last, so the signal handler isn't
          // removed until after the rest of shutdown happens.
          process.kill(process.pid, signal);
        };
        process.on(signal, handler);
        this.toDisposeLast.add(async () => {
          process.removeListener(signal, handler);
        });
      });
    }

    if (gateway) {
      // ApolloServer has been initialized but we have not yet tried to load the
      // schema from the gateway. That will wait until the user calls
      // `server.start()` or `server.listen()`, or (in serverless frameworks)
      // until the `this._start()` call at the end of this constructor.
      this.state = { phase: 'initialized with gateway', gateway };

      // The main thing that the Gateway does is replace execution with
      // its own executor. It would be awkward if you always had to pass
      // `gateway: gateway, executor: gateway` to this constructor, so
      // we let specifying `gateway` be a shorthand for the above.
      // (We won't actually invoke the executor until after we're successfully
      // called `gateway.load`.)
      this.requestOptions.executor = gateway.executor;
    } else {
      // We construct the schema synchronously so that we can fail fast if the
      // schema can't be constructed. (This used to be more important because we
      // used to have a 'schema' field that was publicly accessible immediately
      // after construction, though that field never actually worked with
      // gateways.)
      this.state = {
        phase: 'initialized with schema',
        schemaDerivedData: this.generateSchemaDerivedData(
          this.maybeAddMocksToConstructedSchema(this.constructSchema()),
        ),
      };
    }

    // The main entry point (createHandler) to serverless frameworks generally
    // needs to be called synchronously from the top level of your entry point,
    // unlike (eg) applyMiddleware, so we can't expect you to `await
    // server.start()` before calling it. So we kick off the start
    // asynchronously from the constructor, and failures are logged and cause
    // later requests to fail (in `_ensureStarted`, called by
    // `graphQLServerOptions` and from the serverless framework handlers).
    // There's no way to make "the whole server fail" separately from making
    // individual requests fail, but that's not entirely unreasonable for a
    // "serverless" model.
    if (this.serverlessFramework()) {
      this._start().catch((e) => this.logStartupError(e));
    }
  }

  // Awaiting a call to `start` ensures that a schema has been loaded and that
  // all plugin `serverWillStart` hooks have been called. If either of these
  // processes throw, `start` will (async) throw as well.
  //
  // If you're using the batteries-included `apollo-server` package, you don't
  // need to call `start` yourself (in fact, it will throw if you do so); its
  // `listen` method takes care of that for you (this is why the actual logic is
  // in the `_start` helper).
  //
  // If instead you're using an integration package for a non-serverless
  // framework (like Express), you must await a call to `start` immediately
  // after creating your `ApolloServer`, before attaching it to your web
  // framework and starting to accept requests. `start` should only be called
  // once; if it throws and you'd like to retry, just create another
  // `ApolloServer`. (Calling `start` was optional in Apollo Server 2, but in
  // Apollo Server 3 the methods like `server.applyMiddleware` use
  // `assertStarted` to throw if `start` hasn't successfully completed.)
  //
  // Serverless integrations like Lambda (which override `serverlessFramework()`
  // to return true) do not support calling `start()`, because their lifecycle
  // doesn't allow you to wait before assigning a handler or allowing the
  // handler to be called. So they call `_start()` at the end of the
  // constructor, and don't really differentiate between startup failures and
  // request failures. This is hopefully appropriate for a "serverless"
  // framework. Serverless startup failures result in returning a redacted error
  // to the end user and logging the more detailed error.
  public async start(): Promise<void> {
    if (this.serverlessFramework()) {
      throw new Error(
        'When using an ApolloServer subclass from a serverless framework ' +
          "package, you don't need to call start(); just call createHandler().",
      );
    }

    return await this._start();
  }

  // This is protected so that it can be called from `apollo-server`. It is
  // otherwise an internal implementation detail.
  protected async _start(): Promise<void> {
    const initialState = this.state;
    if (
      initialState.phase !== 'initialized with gateway' &&
      initialState.phase !== 'initialized with schema'
    ) {
      throw new Error(
        `called start() with surprising state ${initialState.phase}`,
      );
    }
    const barrier = resolvable();
    this.state = { phase: 'starting', barrier };
    let loadedSchema = false;
    try {
      const schemaDerivedData =
        initialState.phase === 'initialized with schema'
          ? initialState.schemaDerivedData
          : this.generateSchemaDerivedData(
              await this.startGatewayAndLoadSchema(initialState.gateway),
            );
      loadedSchema = true;
      this.state = {
        phase: 'invoking serverWillStart',
        barrier,
        schemaDerivedData,
      };

      const service: GraphQLServiceContext = {
        logger: this.logger,
        schema: schemaDerivedData.schema,
        schemaHash: schemaDerivedData.schemaHash,
        apollo: this.apolloConfig,
        serverlessFramework: this.serverlessFramework(),
      };

      // The `persistedQueries` attribute on the GraphQLServiceContext was
      // originally used by the operation registry, which shared the cache with
      // it.  This is no longer the case.  However, while we are continuing to
      // expand the support of the interface for `persistedQueries`, e.g. with
      // additions like https://github.com/apollographql/apollo-server/pull/3623,
      // we don't want to continually expand the API surface of what we expose
      // to the plugin API.   In this particular case, it certainly doesn't need
      // to get the `ttl` default value which are intended for APQ only.
      if (this.requestOptions.persistedQueries?.cache) {
        service.persistedQueries = {
          cache: this.requestOptions.persistedQueries.cache,
        };
      }

      const taggedServerListeners = (
        await Promise.all(
          this.plugins.map(async (plugin) => ({
            serverListener:
              plugin.serverWillStart && (await plugin.serverWillStart(service)),
            installedImplicity:
              isImplicitlyInstallablePlugin(plugin) &&
              plugin.__internal_installed_implicitly__,
          })),
        )
      ).filter(
        (
          maybeTaggedServerListener,
        ): maybeTaggedServerListener is {
          serverListener: GraphQLServerListener;
          installedImplicity: boolean;
        } => typeof maybeTaggedServerListener.serverListener === 'object',
      );

      const serverWillStops = taggedServerListeners.flatMap((l) =>
        l.serverListener.serverWillStop
          ? [l.serverListener.serverWillStop]
          : [],
      );
      if (serverWillStops.length) {
        this.toDispose.add(async () => {
          await Promise.all(
            serverWillStops.map((serverWillStop) => serverWillStop()),
          );
        });
      }

      // Find the renderFrontend callback, if one is provided. If the user
      // installed ApolloServerPluginFrontendDisabled then there may be none
      // found. On the other hand, if the user installed a frontend plugin, then
      // both the implicit installation of
      // ApolloServerPluginFrontendGraphQLPlayground and the other plugin will
      // be found; we skip the implicit plugin.
      let taggedServerListenersWithRenderFrontend = taggedServerListeners.filter(
        (l) => l.serverListener.renderFrontend,
      );
      if (taggedServerListenersWithRenderFrontend.length > 1) {
        taggedServerListenersWithRenderFrontend = taggedServerListenersWithRenderFrontend.filter(
          (l) => !l.installedImplicity,
        );
      }
      if (taggedServerListenersWithRenderFrontend.length > 1) {
        throw Error('Only one plugin can implement renderFrontend.');
      } else if (taggedServerListenersWithRenderFrontend.length) {
        this.frontendPage = taggedServerListenersWithRenderFrontend[0]
          .serverListener.renderFrontend!();
      } else {
        this.frontendPage = null;
      }

      this.state = { phase: 'started', schemaDerivedData };
    } catch (error) {
      this.state = { phase: 'failed to start', error, loadedSchema };
      throw error;
    } finally {
      barrier.resolve();
    }
  }

  // This method is called at the beginning of each GraphQL request by
  // `graphQLServerOptions`. Most of its logic is only helpful for serverless
  // frameworks: unless you're in a serverless framework, you should have called
  // `await server.start()` before the server got to the point of running
  // GraphQL requests (`assertStarted` calls in the framework integrations
  // verify that) and so the only cases for non-serverless frameworks that this
  // should hit are 'started', 'stopping', and 'stopped'. For serverless
  // frameworks, this lets the server wait until fully started before serving
  // operations.
  //
  // It's also called via `ensureStarted` by serverless frameworks so that they
  // can call `renderFrontend` (or do other things like call a method on a base
  // class that expects it to be started).
  private async _ensureStarted(): Promise<SchemaDerivedData> {
    while (true) {
      switch (this.state.phase) {
        case 'initialized with gateway':
        case 'initialized with schema':
          // This error probably won't happen: serverless frameworks
          // automatically call `_start` at the end of the constructor, and
          // other frameworks call `assertStarted` before setting things up
          // enough to make calling this function possible.
          throw new Error(
            'You need to call `server.start()` before using your Apollo Server.',
          );
        case 'starting':
        case 'invoking serverWillStart':
          await this.state.barrier;
          // continue the while loop
          break;
        case 'failed to start':
          // First we log the error that prevented startup (which means it will
          // get logged once for every GraphQL operation).
          this.logStartupError(this.state.error);
          // Now make the operation itself fail.
          // We intentionally do not re-throw actual startup error as it may contain
          // implementation details and this error will propagate to the client.
          throw new Error(
            'This data graph is missing a valid configuration. More details may be available in the server logs.',
          );
        case 'started':
          return this.state.schemaDerivedData;
        case 'stopping':
          throw new Error(
            'Cannot execute GraphQL operations while the server is stopping.',
          );
        case 'stopped':
          throw new Error(
            'Cannot execute GraphQL operations after the server has stopped.',
          );
        default:
          throw new UnreachableCaseError(this.state);
      }
    }
  }

  // For serverless frameworks only. Just like `_ensureStarted` but hides its
  // return value.
  protected async ensureStarted() {
    await this._ensureStarted();
  }

  protected assertStarted(methodName: string) {
    if (this.state.phase !== 'started') {
      throw new Error(
        'You must `await server.start()` before calling `server.' +
          methodName +
          '()`',
      );
    }
    // XXX do we need to do anything special for stopping/stopped?
  }

  // Given an error that occurred during Apollo Server startup, log it with a
  // helpful message. This should only happen with serverless frameworks; with
  // other frameworks, you must `await server.start()` which will throw the
  // startup error directly instead of logging (or `await server.listen()` for
  // the batteries-included `apollo-server`).
  private logStartupError(err: Error) {
    this.logger.error(
      'An error occurred during Apollo Server startup. All GraphQL requests ' +
        'will now fail. The startup error was: ' +
        ((err && err.message) || err),
    );
  }

  private async startGatewayAndLoadSchema(
    gateway: GraphQLService,
  ): Promise<GraphQLSchema> {
    // Store the unsubscribe handles, which are returned from
    // `onSchemaChange`, for later disposal when the server stops
    const unsubscriber = gateway.onSchemaChange((schema) => {
      // If we're still happily running, update our schema-derived state.
      if (this.state.phase === 'started') {
        this.state.schemaDerivedData = this.generateSchemaDerivedData(schema);
      }
    });
    this.toDispose.add(async () => unsubscriber());

    const config = await gateway.load({
      apollo: this.apolloConfig,
    });
    this.toDispose.add(async () => await gateway.stop?.());
    return config.schema;
  }

  private constructSchema(): GraphQLSchema {
    const { schema, modules, typeDefs, resolvers, parseOptions } = this.config;
    if (schema) {
      return schema;
    }

    if (modules) {
      const { schema, errors } = buildServiceDefinition(modules);
      if (errors && errors.length > 0) {
        throw new Error(errors.map((error) => error.message).join('\n\n'));
      }
      return schema!;
    }

    if (!typeDefs) {
      throw Error(
        'Apollo Server requires either an existing schema, modules or typeDefs',
      );
    }

    const augmentedTypeDefs = Array.isArray(typeDefs) ? typeDefs : [typeDefs];

    // For convenience, we allow you to pass a few options that we pass through
    // to a particular version of `@graphql-tools/schema`'s
    // `makeExecutableSchema`. If you want to use more of this function's
    // features or have more control over the version of the packages used, just
    // call it yourself like `new ApolloServer({schema:
    // makeExecutableSchema(...)})`.
    return makeExecutableSchema({
      typeDefs: augmentedTypeDefs,
      resolvers,
      parseOptions,
    });
  }

  private maybeAddMocksToConstructedSchema(
    schema: GraphQLSchema,
  ): GraphQLSchema {
    const { mocks, mockEntireSchema } = this.config;
    if (mocks === false) {
      return schema;
    }
    if (!mocks && typeof mockEntireSchema === 'undefined') {
      return schema;
    }
    return addMocksToSchema({
      schema,
      mocks: mocks === true || typeof mocks === 'undefined' ? {} : mocks,
      preserveResolvers:
        typeof mockEntireSchema === 'undefined' ? false : !mockEntireSchema,
    });
  }

  private generateSchemaDerivedData(schema: GraphQLSchema): SchemaDerivedData {
    const schemaHash = generateSchemaHash(schema!);

    // Initialize the document store.  This cannot currently be disabled.
    const documentStore = this.initializeDocumentStore();

    return {
      schema,
      schemaHash,
      documentStore,
    };
  }

  public async stop() {
    // Calling stop more than once should have the same result as the first time.
    if (this.state.phase === 'stopped') {
      if (this.state.stopError) {
        throw this.state.stopError;
      }
      return;
    }

    // Two parallel calls to stop; just wait for the other one to finish and
    // do whatever it did.
    if (this.state.phase === 'stopping') {
      await this.state.barrier;
      // The cast here is because TS doesn't understand that this.state can
      // change during the await
      // (https://github.com/microsoft/TypeScript/issues/9998).
      const state = this.state as ServerState;
      if (state.phase !== 'stopped') {
        throw Error(`Surprising post-stopping state ${state.phase}`);
      }
      if (state.stopError) {
        throw state.stopError;
      }
      return;
    }

    // Commit to stopping, actually stop, and update the phase.
    this.state = { phase: 'stopping', barrier: resolvable() };
    try {
      // We run shutdown handlers in two phases because we don't want to turn
      // off our signal listeners until we've done the important parts of shutdown
      // like running serverWillStop handlers. (We can make this more generic later
      // if it's helpful.)
      await Promise.all([...this.toDispose].map((dispose) => dispose()));
      await Promise.all([...this.toDisposeLast].map((dispose) => dispose()));
    } catch (stopError) {
      this.state = { phase: 'stopped', stopError };
      return;
    }
    this.state = { phase: 'stopped', stopError: null };
  }

  protected serverlessFramework(): boolean {
    return false;
  }

  private ensurePluginInstantiation(
    userPlugins: PluginDefinition[] = [],
    isDev: boolean,
  ): void {
    this.plugins = userPlugins.map((plugin) => {
      if (typeof plugin === 'function') {
        return plugin();
      }
      return plugin;
    });

    const alreadyHavePluginWithInternalId = (id: InternalPluginId) =>
      this.plugins.some(
        (p) => pluginIsInternal(p) && p.__internal_plugin_id__() === id,
      );

    // Special case: cache control is on unless you explicitly disable it.
    {
      if (!alreadyHavePluginWithInternalId('CacheControl')) {
        this.plugins.push(ApolloServerPluginCacheControl());
      }
    }

    // Special case: usage reporting is on by default (and first!) if you
    // configure an API key.
    {
      const alreadyHavePlugin = alreadyHavePluginWithInternalId(
        'UsageReporting',
      );
      if (!alreadyHavePlugin && this.apolloConfig.key) {
        // Keep this plugin first so it wraps everything. (Unfortunately despite
        // the fact that the person who wrote this line also was the original
        // author of the comment above in #1105, they don't quite understand why this was important.)
        this.plugins.unshift(ApolloServerPluginUsageReporting());
      }
    }

    // Special case: schema reporting can be turned on via environment variable.
    {
      const alreadyHavePlugin = alreadyHavePluginWithInternalId(
        'SchemaReporting',
      );
      const enabledViaEnvVar = process.env.APOLLO_SCHEMA_REPORTING === 'true';
      if (alreadyHavePlugin || enabledViaEnvVar) {
        if (this.config.gateway) {
          throw new Error(
            [
              "Schema reporting is not yet compatible with the gateway. If you're",
              'interested in using schema reporting with the gateway, please',
              'contact Apollo support. To set up managed federation, see',
              'https://go.apollo.dev/s/managed-federation',
            ].join(' '),
          );
        }
      }
      if (!alreadyHavePlugin) {
        if (!this.apolloConfig.key) {
          if (enabledViaEnvVar) {
            throw new Error(
              "You've enabled schema reporting by setting the APOLLO_SCHEMA_REPORTING " +
                'environment variable to true, but you also need to provide your ' +
                'Apollo API key, via the APOLLO_KEY environment ' +
                'variable or via `new ApolloServer({apollo: {key})',
            );
          }
        } else if (enabledViaEnvVar) {
          const options: ApolloServerPluginSchemaReportingOptions = {};
          this.plugins.push(ApolloServerPluginSchemaReporting(options));
        }
      }
    }

    // Special case: inline tracing is on by default for federated schemas.
    {
      const alreadyHavePlugin = alreadyHavePluginWithInternalId('InlineTrace');
      if (!alreadyHavePlugin) {
        // If we haven't explicitly disabled inline tracing via
        // ApolloServerPluginInlineTraceDisabled or explicitly installed our own
        // ApolloServerPluginInlineTrace, we set up inline tracing in "only if
        // federated" mode.  (This is slightly different than the
        // pre-ApolloServerPluginInlineTrace where we would also avoid doing
        // this if an API key was configured and log a warning.)
        this.plugins.push(
          ApolloServerPluginInlineTrace({ __onlyIfSchemaIsFederated: true }),
        );
      }
    }

    // Special case: If we're not in production, show GraphQL Playground as a
    // default frontend. (Note: as part of minimizing Apollo Server's
    // dependencies on external software and specifically on a package that is
    // less actively maintained, we may change this default before AS 3.0.0 is
    // released.)
    //
    // This works a bit differently from the other implicitly installed plugins,
    // which rely entirely on the __internal_plugin_id__ to decide whether the
    // plugin takes effect. That's because we want third-party plugins to be
    // able to provide a frontend that overrides the default frontend, without
    // them having to know about __internal_plugin_id__. So unless we actively
    // disable the default frontend with ApolloServerPluginFrontendDisabled, we
    // install the default frontend, but with a special flag that _start() uses
    // to ignore it if some other plugin defines a renderFrontend callback. (We
    // can't just look now to see if the plugin defines renderFrontend because
    // we haven't run serverWillStart yet.)
    if (isDev) {
      const alreadyHavePlugin = alreadyHavePluginWithInternalId(
        'FrontendDisabled',
      );
      if (!alreadyHavePlugin) {
        const plugin = ApolloServerPluginFrontendGraphQLPlayground();
        if (!isImplicitlyInstallablePlugin(plugin)) {
          throw Error('playground plugin should be implicitly installable?');
        }
        plugin.__internal_installed_implicitly__ = true;
        this.plugins.push(plugin);
      }
    }
  }

  private initializeDocumentStore(): InMemoryLRUCache<DocumentNode> {
    return new InMemoryLRUCache<DocumentNode>({
      // Create ~about~ a 30MiB InMemoryLRUCache.  This is less than precise
      // since the technique to calculate the size of a DocumentNode is
      // only using JSON.stringify on the DocumentNode (and thus doesn't account
      // for unicode characters, etc.), but it should do a reasonable job at
      // providing a caching document store for most operations.
      maxSize:
        Math.pow(2, 20) * (this.experimental_approximateDocumentStoreMiB || 30),
      sizeCalculator: approximateObjectSize,
    });
  }

  // This function is used by the integrations to generate the graphQLOptions
  // from an object containing the request and other integration specific
  // options
  protected async graphQLServerOptions(
    integrationContextArgument?: Record<string, any>,
  ): Promise<GraphQLServerOptions> {
    const { schema, schemaHash, documentStore } = await this._ensureStarted();

    let context: Context = this.context ? this.context : {};

    try {
      context =
        typeof this.context === 'function'
          ? await this.context(integrationContextArgument || {})
          : context;
    } catch (error) {
      // Defer context error resolution to inside of runQuery
      context = () => {
        throw error;
      };
    }

    return {
      schema,
      schemaHash,
      logger: this.logger,
      plugins: this.plugins,
      documentStore,
      context,
      parseOptions: this.parseOptions,
      ...this.requestOptions,
    };
  }

  /**
   * This method is primarily meant for testing: it allows you to execute a
   * GraphQL operation via the request pipeline without going through without
   * going through the HTTP layer. Note that this means that any handling you do
   * in your server at the HTTP level will not affect this call!
   *
   * For convenience, you can provide `request.query` either as a string or a
   * DocumentNode, in case you choose to use the gql tag in your tests. This is
   * just a convenience, not an optimization (we convert provided ASTs back into
   * string).
   *
   * If you pass a second argument to this method and your ApolloServer's
   * `context` is a function, that argument will be passed directly to your
   * `context` function. It is your responsibility to make it as close as needed
   * by your `context` function to the integration-specific argument that your
   * integration passes to `context` (eg, for `apollo-server-express`, the
   * `{req: express.Request, res: express.Response }` object) and to keep it
   * updated as you upgrade Apollo Server.
   */
  public async executeOperation(
<<<<<<< HEAD
    request: GraphQLRequest,
=======
    request: Omit<GraphQLRequest, 'query'> & {
      query?: string | DocumentNode;
    },
>>>>>>> cd779db7
    integrationContextArgument?: Record<string, any>,
  ) {
    const options = await this.graphQLServerOptions(integrationContextArgument);

    if (typeof options.context === 'function') {
      options.context = (options.context as () => never)();
    } else if (typeof options.context === 'object') {
      // TODO: We currently shallow clone the context for every request,
      // but that's unlikely to be what people want.
      // We allow passing in a function for `context` to ApolloServer,
      // but this only runs once for a batched request (because this is resolved
      // in ApolloServer#graphQLServerOptions, before runHttpQuery is invoked).
      // NOTE: THIS IS DUPLICATED IN runHttpQuery.ts' buildRequestContext.
      options.context = cloneObject(options.context);
    }

    const requestCtx: GraphQLRequestContext = {
      logger: this.logger,
      schema: options.schema,
      schemaHash: options.schemaHash,
      request: {
        ...request,
        query:
          request.query && typeof request.query !== 'string'
            ? print(request.query)
            : request.query,
      },
      context: options.context || Object.create(null),
      cache: options.cache!,
      metrics: {},
      response: {
        http: {
          headers: new Headers(),
        },
      },
      debug: options.debug,
    };

    return processGraphQLRequest(options, requestCtx);
  }

  // This method is called by integrations after start() (because we want
  // renderFrontend callbacks to be able to take advantage of the context passed
  // to serverWillStart); it returns the FrontendPage from the(single) plugin
  // `renderFrontend` callback if it exists and returns what it returns to the
  // integration. The integration should serve the HTML page when requested with
  // `accept: text/html`. If no frontend page is defined by any plugin, returns
  // null. (Specifically null and not undefined; some serverless integrations
  // rely on this to tell the difference between "haven't called renderFrontend
  // yet" and "there is no frontend page").
  protected getFrontendPage(): FrontendPage | null {
    this.assertStarted('getFrontendPage');

    return this.frontendPage;
  }
}

export type ImplicitlyInstallablePlugin = ApolloServerPlugin & {
  __internal_installed_implicitly__: boolean;
};
export function isImplicitlyInstallablePlugin(
  p: ApolloServerPlugin,
): p is ImplicitlyInstallablePlugin {
  return '__internal_installed_implicitly__' in p;
}<|MERGE_RESOLUTION|>--- conflicted
+++ resolved
@@ -7,11 +7,8 @@
   ValidationContext,
   FieldDefinitionNode,
   DocumentNode,
-<<<<<<< HEAD
   ParseOptions,
-=======
   print,
->>>>>>> cd779db7
 } from 'graphql';
 import resolvable, { Resolvable } from '@josephg/resolvable';
 import {
@@ -870,13 +867,9 @@
    * updated as you upgrade Apollo Server.
    */
   public async executeOperation(
-<<<<<<< HEAD
-    request: GraphQLRequest,
-=======
     request: Omit<GraphQLRequest, 'query'> & {
       query?: string | DocumentNode;
     },
->>>>>>> cd779db7
     integrationContextArgument?: Record<string, any>,
   ) {
     const options = await this.graphQLServerOptions(integrationContextArgument);

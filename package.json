--- conflicted
+++ resolved
@@ -24,12 +24,8 @@
     "node": ">=14.0 <15.0"
   },
   "dependencies": {
-<<<<<<< HEAD
-    "@apollographql/apollo-tools": "0.4.8",
+    "@apollographql/apollo-tools": "0.4.9",
     "@apollo/server": "file:v3",
-=======
-    "@apollographql/apollo-tools": "0.4.9",
->>>>>>> 44a6641e
     "apollo-cache-control": "file:packages/apollo-cache-control",
     "apollo-datasource": "file:packages/apollo-datasource",
     "apollo-datasource-rest": "file:packages/apollo-datasource-rest",
@@ -59,13 +55,9 @@
     "apollo-tracing": "file:packages/apollo-tracing"
   },
   "devDependencies": {
-<<<<<<< HEAD
     "@apollo/federation": "0.20.6",
     "@apollo/gateway": "0.21.3",
     "@hapi/hapi": "19.2.0",
-=======
-    "@apollographql/graphql-upload-8-fork": "8.1.3",
->>>>>>> 44a6641e
     "@types/async-retry": "1.4.2",
     "@types/aws-lambda": "8.10.66",
     "@types/body-parser": "1.19.0",
@@ -74,15 +66,9 @@
     "@types/cors": "2.8.8",
     "@types/express": "4.17.7",
     "@types/fast-json-stable-stringify": "2.0.0",
-<<<<<<< HEAD
     "@types/hapi__hapi": "19.0.4",
-    "@types/ioredis": "4.19.3",
+    "@types/ioredis": "4.22.0",
     "@types/jest": "26.0.9",
-=======
-    "@types/hapi": "17.8.10",
-    "@types/ioredis": "4.22.0",
-    "@types/jest": "25.2.3",
->>>>>>> 44a6641e
     "@types/koa-router": "7.4.1",
     "@types/lodash": "4.14.168",
     "@types/lodash.sortby": "4.7.6",
@@ -117,19 +103,11 @@
     "graphql": "15.3.0",
     "graphql-tag": "2.11.0",
     "graphql-tools": "4.0.8",
-<<<<<<< HEAD
-    "ioredis": "4.22.0",
+    "ioredis": "4.23.0",
     "jest": "26.2.2",
     "jest-config": "26.2.2",
     "jest-cucumber": "3.0.0",
     "jest-junit": "11.1.0",
-=======
-    "hapi": "17.8.5",
-    "ioredis": "4.23.0",
-    "jest": "25.5.4",
-    "jest-config": "25.5.4",
-    "jest-junit": "10.0.0",
->>>>>>> 44a6641e
     "js-sha256": "0.9.0",
     "koa": "2.13.1",
     "koa-router": "10.0.0",

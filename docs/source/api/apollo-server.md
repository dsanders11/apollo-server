--- conflicted
+++ resolved
@@ -346,59 +346,59 @@
    By default, errors sending reports to Engine servers will be logged
    to standard error. Specify this function to process errors in a different
    way.
-   
+
 * `sendVariableValues`: { transform: (options: { variables: Record<string, any>, operationString?: string } ) => Record<string, any> }
                      | { exceptNames: Array&lt;String&gt; }
                      | { onlyNames: Array&lt;String&gt; }
                      | { none: true }
                      | { all: true }
-    
+
     By default, Apollo Server does not send the values of any GraphQL variables to Apollo's servers, because variable values often contain the private data of your app's users. If you'd like variable values to be included in traces, set this option. This option can take several forms:
-    
+
     - `{ none: true }`: Don't send any variable values. **(DEFAULT)**
     - `{ all: true }`: Send all variable values.
-    - `{ transform: ({ variables, operationString}) => { ... } }`: A custom function for modifying variable values. Keys added by the custom function will be removed, and keys removed will be added back with an empty value. 
+    - `{ transform: ({ variables, operationString}) => { ... } }`: A custom function for modifying variable values. Keys added by the custom function will be removed, and keys removed will be added back with an empty value.
     - `{ exceptNames: [...] }`: A case-sensitive list of names of variables whose values should not be sent to Apollo servers.
     - `{ onlyNames: [...] }`: A case-sensitive list of names of variables whose values will be sent to Apollo servers.
 
-   Defaults to not sending any variable values if both this parameter and the deprecated `privateVariables` are not set. 
+   Defaults to not sending any variable values if both this parameter and the deprecated `privateVariables` are not set.
    The report will indicate each private variable key whose value was redacted by `{ none: true }` or `{ exceptNames: [...]` }.
-   
+
 *  `privateVariables`: Array&lt;String&gt; | boolean
 
-   > Will be deprecated in 3.0. Use the option `sendVariableValues` instead. 
+   > Will be deprecated in 3.0. Use the option `sendVariableValues` instead.
    Passing an array into `privateVariables` is equivalent to
    passing in `{ exceptNames: array } ` to `sendVariableValues`, and passing in `true` or `false` is equivalent
    to passing ` { none: true } ` or ` { all: true }`, respectively.
-   
+
    > Note: An error will be thrown if both this deprecated option and its replacement, `sendVariableValues` are defined.
    In order to preserve the old default of `privateVariables`, which sends all variables and their values, pass in the `sendVariableValues` option:
      `new ApolloServer({engine: {sendVariableValues: {all: true}}})`.
-    
+
 * `sendHeaders`: { exceptNames: Array&lt;String&gt; } | { onlyNames: Array&lt;String&gt; } | { all: boolean } | { none: boolean }
    By default, Apollo Server does not send the list of HTTP request headers and values to
    Apollo's servers, to protect private data of your app's users. If you'd like this information included in traces,
    set this option. This option can take several forms:
-   
+
    - `{ none: true }`: Drop all HTTP request headers. **(DEFAULT)**
    - `{ all: true }`: Send the values of all HTTP request headers.
    - `{ exceptNames: [...] }`: A case-insensitive list of names of HTTP headers whose values should not be sent to Apollo servers.
    - `{ onlyNames: [...] }`: A case-insensitive list of names of HTTP headers whose values will be sent to Apollo servers.
-   
+
    Defaults to not sending any request header names and values if both this parameter and the deprecated `privateHeaders` are not set.
    Unlike with `sendVariableValues`, names of dropped headers are not reported.
    The headers 'authorization', 'cookie', and 'set-cookie' are never reported.
-   
+
 *  `privateHeaders`: Array&lt;String&gt; | boolean
 
    > Will be deprecated in 3.0.  Use the `sendHeaders` option instead.
    Passing an array into `privateHeaders` is equivalent to passing ` { exceptNames: array } ` into `sendHeaders`, and
    passing `true` or `false` is equivalent to passing in ` { none: true } ` and ` { all: true }`, respectively.
-   
+
    > Note: An error will be thrown if both this deprecated option and its replacement, `sendHeaders`, are defined.
    In order to preserve the old default of `privateHeaders`, which sends all request headers and their values, pass in the `sendHeaders` option:
       `new ApolloServer({engine: {sendHeaders: {all: true}}})`.
-      
+
 *  `handleSignals`: boolean
 
    By default, EngineReportingAgent listens for the 'SIGINT' and 'SIGTERM'
@@ -415,17 +415,13 @@
    purposes of Apollo Engine reporting.  The modified error (e.g. after changing
    the `err.message` property) should be returned or the function should return
    an explicit `null` to avoid reporting the error entirely.  It is not
-<<<<<<< HEAD
-   permissable to return `undefined`.
-=======
    permissable to return `undefined`. Note that most `GraphQLError` fields,
    like `path`, will get copied from the original error to the new error: this
    way, you can just `return new GraphQLError("message")` without having to
-   explicitly keep it associated with the same node. Specifically,  only
-   look at the `message` and `extensions` fields on the `GraphQLError` you return,
-   and if you don't explicitly specify `extensions` we use the original
-   error's `extensions`.
->>>>>>> 1d44f3d4
+   explicitly keep it associated with the same node. Specifically, only the
+   `message` and `extensions` properties on the returned `GraphQLError` are
+   observed.  If `extensions` aren't specified, the original `extensions` are
+   used.
 
 *  `schemaTag`: String
 
